--- conflicted
+++ resolved
@@ -119,13 +119,10 @@
 DEFINE_DISPATCH(multinomial_stub);
 DEFINE_DISPATCH(geometric_stub);
 DEFINE_DISPATCH(log_normal_stub);
-<<<<<<< HEAD
+DEFINE_DISPATCH(normal_stub);
 DEFINE_DISPATCH(random_stub);
 DEFINE_DISPATCH(random_from_to_stub);
 DEFINE_DISPATCH(random_full_64_range_stub);
-=======
-DEFINE_DISPATCH(normal_stub);
->>>>>>> 8195961f
 
 Tensor bernoulli(const Tensor& self, Generator* gen) {
   return at::empty_like(self, LEGACY_CONTIGUOUS_MEMORY_FORMAT).bernoulli_(self, gen);
@@ -221,7 +218,49 @@
   return self;
 }
 
-<<<<<<< HEAD
+Tensor& normal_cpu_(Tensor& self, double mean, double std, Generator* gen) {
+  TORCH_CHECK(std > 0.0, "normal_ expects std > 0.0, but found std=", std);
+  normal_stub(kCPU, self, mean, std, gen);
+  return self;
+}
+
+Tensor& normal_out_cpu(Tensor& output, const Tensor& mean, double std, Generator* gen) {
+  normal_cpu_(output, 0, std, gen);
+  output.add_(mean);
+  return output;
+}
+
+Tensor& normal_out_cpu(Tensor& output, double mean, const Tensor& std, Generator* gen) {
+  normal_cpu_(output, 0, 1, gen);
+  auto mean_tensor = at::full({}, mean, output.options());
+  output.mul_(std).add_(mean_tensor);
+  return output;
+}
+
+Tensor& normal_out_cpu(Tensor& output, const Tensor& mean, const Tensor& std, Generator* gen) {
+  normal_cpu_(output, 0, 1, gen);
+  output.mul_(std).add_(mean);
+  return output;
+}
+
+Tensor normal_cpu(const Tensor& mean, double std, Generator* gen) {
+  Tensor ret = at::empty_like(mean, MemoryFormat::Contiguous);
+  normal_out_cpu(ret, mean, std, gen);
+  return ret;
+}
+
+Tensor normal_cpu(double mean, const Tensor& std, Generator* gen) {
+  Tensor ret = at::empty_like(std, MemoryFormat::Contiguous);
+  normal_out_cpu(ret, mean, std, gen);
+  return ret;
+}
+
+Tensor normal_cpu(const Tensor& mean, const Tensor& std, Generator* gen) {
+  Tensor ret = at::empty_like(mean, MemoryFormat::Contiguous);
+  normal_out_cpu(ret, mean, std, gen);
+  return ret;
+}
+
 Tensor& random_(Tensor& self, Generator* gen) {
   auto iter = TensorIterator::nullary_op(self);
   random_stub(iter.device_type(), iter, gen);
@@ -237,8 +276,14 @@
     range = *to - from;
     random_from_to_stub(iter.device_type(), iter, range, from, gen);
   } else if (from != std::numeric_limits<int64_t>::lowest()) {
-    // [from, std::numeric_limits<int64_t>::max()]
-    range = std::numeric_limits<int64_t>::max() - from + 1;
+    // [from, std::numeric_limits<scalar_t>::max()]
+    AT_DISPATCH_ALL_TYPES_AND(at::ScalarType::Bool, self.scalar_type(), "random_from_to_range_calc", [&] {
+      if (std::is_same<scalar_t, bool>::value) {
+        range = 2;
+      } else {
+        range = static_cast<int64_t>(std::numeric_limits<scalar_t>::max()) - from + 1;
+      }
+    });
     random_from_to_stub(iter.device_type(), iter, range, from, gen);
   } else {
     // [std::numeric_limits<int64_t>::lowest(), std::numeric_limits<int64_t>::max()]
@@ -250,49 +295,6 @@
 
 Tensor& random_(Tensor& self, int64_t to, Generator* gen) {
   return random_(self, 0, to, gen);
-=======
-Tensor& normal_cpu_(Tensor& self, double mean, double std, Generator* gen) {
-  TORCH_CHECK(std > 0.0, "normal_ expects std > 0.0, but found std=", std);
-  normal_stub(kCPU, self, mean, std, gen);
-  return self;
-}
-
-Tensor& normal_out_cpu(Tensor& output, const Tensor& mean, double std, Generator* gen) {
-  normal_cpu_(output, 0, std, gen);
-  output.add_(mean);
-  return output;
-}
-
-Tensor& normal_out_cpu(Tensor& output, double mean, const Tensor& std, Generator* gen) {
-  normal_cpu_(output, 0, 1, gen);
-  auto mean_tensor = at::full({}, mean, output.options());
-  output.mul_(std).add_(mean_tensor);
-  return output;
-}
-
-Tensor& normal_out_cpu(Tensor& output, const Tensor& mean, const Tensor& std, Generator* gen) {
-  normal_cpu_(output, 0, 1, gen);
-  output.mul_(std).add_(mean);
-  return output;
-}
-
-Tensor normal_cpu(const Tensor& mean, double std, Generator* gen) {
-  Tensor ret = at::empty_like(mean, MemoryFormat::Contiguous);
-  normal_out_cpu(ret, mean, std, gen);
-  return ret;
-}
-
-Tensor normal_cpu(double mean, const Tensor& std, Generator* gen) {
-  Tensor ret = at::empty_like(std, MemoryFormat::Contiguous);
-  normal_out_cpu(ret, mean, std, gen);
-  return ret;
-}
-
-Tensor normal_cpu(const Tensor& mean, const Tensor& std, Generator* gen) {
-  Tensor ret = at::empty_like(mean, MemoryFormat::Contiguous);
-  normal_out_cpu(ret, mean, std, gen);
-  return ret;
->>>>>>> 8195961f
 }
 
 Tensor _standard_gamma_grad_cpu(const Tensor& self, const Tensor& output) {
