--- conflicted
+++ resolved
@@ -60,12 +60,7 @@
 
       auto dataPtr = allocator.allocate(sizeof(int) * n);
       _apply_single_inverse_helper<scalar_t>(
-<<<<<<< HEAD
-        &self_data[i * self_mat_stride], &self_inv_data[i * self_inv_mat_stride],
-        reinterpret_cast<int*>(dataPtr.get()), p_infos + i, n);
-=======
         &self_data[i * self_mat_stride], &self_inv_data[i * self_inv_mat_stride], pivot, p_infos + i * 2, n);
->>>>>>> fe6fb775
 
       at::cuda::CUDAEvent finished;
       finished.record(stream);
