#pragma once
#include <ATen/ATen.h>
#include <THC/THCAtomics.cuh>

namespace at {
namespace native {

__device__ __forceinline__ size_t
<<<<<<< HEAD
idx_1d(
    const size_t n, const size_t c, const size_t h,
    const size_t channel, const size_t height){
  return (n * channel + c) * height + h;
}

__device__ __forceinline__ size_t
idx_2d(const size_t nc,
    const size_t h,
    const size_t w,
    const size_t height,
    const size_t width) {
=======
idx(const size_t nc,
    const size_t height,
    const size_t width,
    const size_t h,
    const size_t w) {
>>>>>>> ee2f2ec9
  return (nc * height + h) * width + w;
}

// for channels-last
__device__ __forceinline__ size_t
<<<<<<< HEAD
idx_2d_cl(
  const size_t n, const size_t h, const size_t w, const size_t c,
  const size_t height, const size_t width, const size_t channel) {
  return ((n * height + h) * width + w) * channel + c;
}

__device__ __forceinline__ size_t
idx_3d(
    const size_t n, const size_t c, const size_t d, const size_t h, const size_t w,
    const size_t channel, const size_t depth, const size_t height, const size_t width) {
  return (((n * channel + c) * depth + d) * height + h) * width + w;
}

=======
idx_cl(
  const size_t n, const size_t h, const size_t w, const size_t c,
  const size_t height, const size_t width, const size_t channel
) {
  return ((n * height + h) * width + w) * channel + c;
}

>>>>>>> ee2f2ec9
template <
    typename scalar_t,
    typename index_t,
    typename std::enable_if<std::is_same<c10::Half, scalar_t>::value>::type* =
        nullptr>
__device__ __forceinline__ void fastSpecializedAtomicAdd(
    scalar_t* tensor,
    index_t index,
    const index_t numel,
    scalar_t value) {
#if (                         \
    (CUDA_VERSION < 10000) || \
    (defined(__CUDA_ARCH__) && (__CUDA_ARCH__ < 700)))
  gpuAtomicAddNoReturn(
      reinterpret_cast<at::Half*>(tensor) + index,
      static_cast<at::Half>(value));
#else
  // Accounts for the chance tensor falls on an odd 16 bit alignment (ie, not 32 bit aligned)
  __half* target_addr = reinterpret_cast<__half*>(tensor + index);
  bool low_byte = (reinterpret_cast<std::uintptr_t>(target_addr) % sizeof(__half2) == 0);

  if (low_byte && index < (numel - 1)) {
    __half2 value2;
    value2.x = value;
    value2.y = __int2half_rz(0);
    atomicAdd(reinterpret_cast<__half2*>(target_addr), value2);

  } else if (!low_byte && index > 0) {
    __half2 value2;
    value2.x = __int2half_rz(0);
    value2.y = value;
    atomicAdd(reinterpret_cast<__half2*>(target_addr - 1), value2);

  } else {
    atomicAdd(
        reinterpret_cast<__half*>(tensor) + index, static_cast<__half>(value));
  }
#endif
}

template <
    typename scalar_t,
    typename index_t,
    typename std::enable_if<!std::is_same<c10::Half, scalar_t>::value>::type* =
        nullptr>
__device__ __forceinline__ void fastSpecializedAtomicAdd(
    scalar_t* tensor,
    index_t index,
    const index_t numel,
    scalar_t value) {
  gpuAtomicAddNoReturn(tensor + index, value);
}

template <class scalar_t, class index_t>
__device__ __forceinline__ void fastAtomicAdd(
    scalar_t* tensor,
    index_t index,
    const index_t numel,
    scalar_t value,
    bool fast_atomics) {
  if (fast_atomics) {
    fastSpecializedAtomicAdd(tensor, index, numel, value);
  } else {
    gpuAtomicAddNoReturn(tensor + index, value);
  }
}

} // namespace native
} // namespace at<|MERGE_RESOLUTION|>--- conflicted
+++ resolved
@@ -6,7 +6,6 @@
 namespace native {
 
 __device__ __forceinline__ size_t
-<<<<<<< HEAD
 idx_1d(
     const size_t n, const size_t c, const size_t h,
     const size_t channel, const size_t height){
@@ -19,19 +18,11 @@
     const size_t w,
     const size_t height,
     const size_t width) {
-=======
-idx(const size_t nc,
-    const size_t height,
-    const size_t width,
-    const size_t h,
-    const size_t w) {
->>>>>>> ee2f2ec9
   return (nc * height + h) * width + w;
 }
 
 // for channels-last
 __device__ __forceinline__ size_t
-<<<<<<< HEAD
 idx_2d_cl(
   const size_t n, const size_t h, const size_t w, const size_t c,
   const size_t height, const size_t width, const size_t channel) {
@@ -45,15 +36,6 @@
   return (((n * channel + c) * depth + d) * height + h) * width + w;
 }
 
-=======
-idx_cl(
-  const size_t n, const size_t h, const size_t w, const size_t c,
-  const size_t height, const size_t width, const size_t channel
-) {
-  return ((n * height + h) * width + w) * channel + c;
-}
-
->>>>>>> ee2f2ec9
 template <
     typename scalar_t,
     typename index_t,
