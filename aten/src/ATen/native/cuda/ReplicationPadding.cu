--- conflicted
+++ resolved
@@ -69,7 +69,6 @@
   int inputPointX = imin(imax(padL, outputPointX), gradInput.size(2) + padL - 1) - oStartX + iStartX;
 
   scalar_t valueToCopy = gradOutput[batch][plane][outputPointX];
-<<<<<<< HEAD
   fastAtomicAdd(
     gradInput.data(),
     idx_1d(batch, plane, inputPointX, channel, height),
@@ -77,9 +76,6 @@
     valueToCopy,
     true
   );
-=======
-  gpuAtomicAddNoReturn(&gradInput[batch][plane][inputPointX], valueToCopy);
->>>>>>> ee2f2ec9
 }
 
 template <typename scalar_t>
@@ -135,7 +131,6 @@
   int inputPointY = imin(imax(padT, outputPointY), gradInput.size(2) + padT - 1) - oStartY + iStartY;
 
   scalar_t valueToCopy = gradOutput[batch][plane][outputPointY][outputPointX];
-<<<<<<< HEAD
   fastAtomicAdd(
     gradInput.data(),
     idx_2d(batch * channel + plane, inputPointY, inputPointX, height, width),
@@ -143,9 +138,6 @@
     valueToCopy,
     true
   );
-=======
-  gpuAtomicAddNoReturn(&gradInput[batch][plane][inputPointY][inputPointX], valueToCopy);
->>>>>>> ee2f2ec9
 }
 
 template <typename scalar_t>
@@ -219,7 +211,6 @@
   int inputPointZ = imin(imax(pfront, outputPointZ),
       gradInput.size(2) + pfront - 1) - oStartZ + iStartZ;
 
-<<<<<<< HEAD
   scalar_t valueToCopy = gradOutput[batch][plane][outputPointZ][outputPointY][outputPointX];
   fastAtomicAdd(
     gradInput.data(),
@@ -228,12 +219,6 @@
     valueToCopy,
     true
   );
-=======
-  scalar_t valueToCopy =
-    gradOutput[batch][plane][outputPointZ][outputPointY][outputPointX];
-  gpuAtomicAddNoReturn(&gradInput[batch][plane][inputPointZ][inputPointY][inputPointX],
-      valueToCopy);
->>>>>>> ee2f2ec9
 }
 
 void replication_pad2d_backward_out_cuda_template(
