--- conflicted
+++ resolved
@@ -43,7 +43,6 @@
   return result;
 }
 
-<<<<<<< HEAD
 Tensor empty_cuda(
   IntArrayRef size,
   c10::optional<c10::ScalarType> dtype,
@@ -66,34 +65,11 @@
       allocator,
       /*resizeable=*/true);
 
-    auto tensor = detail::make_tensor<TensorImpl>(storage_impl, TensorTypeId::CUDATensorId);
+    auto tensor = detail::make_tensor<TensorImpl>(storage_impl, DispatchKey::CUDATensorId);
     // Default TensorImpl has size [0]
     if (size.size() != 1 || size[0] != 0) {
       tensor.unsafeGetTensorImpl()->set_sizes_contiguous(size);
     }
-=======
-Tensor empty_cuda(IntArrayRef size, const TensorOptions& options, c10::optional<MemoryFormat> optional_memory_format) {
-  AT_ASSERT(options.device().type() == at::DeviceType::CUDA);
-  TORCH_INTERNAL_ASSERT(impl::variable_excluded_from_dispatch());
-  TORCH_CHECK(!options.pinned_memory(), "Only dense CPU tensors can be pinned");
-  check_size_nonnegative(size);
-
-  auto* allocator = at::cuda::getCUDADeviceAllocator();
-  int64_t nelements = prod_intlist(size);
-  auto dtype = options.dtype();
-  auto storage_impl = c10::make_intrusive<StorageImpl>(
-    dtype,
-    nelements,
-    allocator->allocate(nelements * dtype.itemsize()),
-    allocator,
-    /*resizeable=*/true);
-
-  auto tensor = detail::make_tensor<TensorImpl>(storage_impl, DispatchKey::CUDATensorId);
-  // Default TensorImpl has size [0]
-  if (size.size() != 1 || size[0] != 0) {
-    tensor.unsafeGetTensorImpl()->set_sizes_contiguous(size);
-  }
->>>>>>> 86152465
 
     auto memory_format = optional_memory_format.value_or(MemoryFormat::Contiguous);
     tensor.unsafeGetTensorImpl()->empty_tensor_restride(memory_format);
