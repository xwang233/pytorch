// Adapted from interp.cpp from Caffe util by Pauline Luc
// Originally developed by George Papandreou
#include <ATen/ATen.h>
#include <ATen/AccumulateType.h>
#include <ATen/NativeFunctions.h>
#include <ATen/TensorUtils.h>
#include <ATen/Utils.h>
#include <ATen/cuda/CUDAContext.h>
#include <ATen/cuda/CUDAApplyUtils.cuh>
#include <ATen/native/cuda/UpSample.cuh>
#include <ATen/native/cuda/KernelUtils.cuh>
#include <THC/THCAtomics.cuh>

namespace at {
namespace native {
namespace {

__device__ __forceinline__ size_t
idx_3d(
    const size_t depth,
    const size_t height,
    const size_t width,
    const size_t z,
    const size_t y,
    const size_t x) {
  return (z * height + y) * width + x;
}

template <typename scalar_t, typename accscalar_t>
C10_LAUNCH_BOUNDS_1(1024)
__global__ void upsample_trilinear3d_out_frame(
    const int n,
    const accscalar_t rdepth,
    const accscalar_t rheight,
    const accscalar_t rwidth,
    const bool align_corners,
    const PackedTensorAccessor64<scalar_t, 5> idata,
    PackedTensorAccessor64<scalar_t, 5> odata) {
  int index = threadIdx.x + blockIdx.x * blockDim.x;

  const int batchsize = idata.size(0);
  const int channels = idata.size(1);
  const int depth1 = idata.size(2);
  const int height1 = idata.size(3);
  const int width1 = idata.size(4);
  const int depth2 = odata.size(2);
  const int height2 = odata.size(3);
  const int width2 = odata.size(4);

  if (index < n) {
    const int w2 = (index % (height2 * width2)) % width2; // 0:width2-1
    const int h2 = (index % (height2 * width2)) / width2; // 0:height2-1
    const int t2 = index / (height2 * width2); // 0:depth2-1
    // special case: just copy
    if (depth1 == depth2 && height1 == height2 && width1 == width2) {
      const int t1 = t2;
      const int h1 = h2;
      const int w1 = w2;

      for (int n = 0; n < batchsize; n++) {
        for (int c = 0; c < channels; ++c) {
          const scalar_t val = idata[n][c][t1][h1][w1];
          odata[n][c][t2][h2][w2] = val;
        }
      }
      return;
    }
    //
    const accscalar_t t1r = area_pixel_compute_source_index<accscalar_t>(
        rdepth, t2, align_corners, /*cubic=*/false);
    const int t1 = t1r;
    const int t1p = (t1 < depth1 - 1) ? 1 : 0;
    const accscalar_t t1lambda = t1r - t1;
    const accscalar_t t0lambda = static_cast<accscalar_t>(1) - t1lambda;
    //
    const accscalar_t h1r = area_pixel_compute_source_index<accscalar_t>(
        rheight, h2, align_corners, /*cubic=*/false);
    const int h1 = h1r;
    const int h1p = (h1 < height1 - 1) ? 1 : 0;
    const accscalar_t h1lambda = h1r - h1;
    const accscalar_t h0lambda = static_cast<accscalar_t>(1) - h1lambda;
    //
    const accscalar_t w1r = area_pixel_compute_source_index<accscalar_t>(
        rwidth, w2, align_corners, /*cubic=*/false);
    const int w1 = w1r;
    const int w1p = (w1 < width1 - 1) ? 1 : 0;
    const accscalar_t w1lambda = w1r - w1;
    const accscalar_t w0lambda = static_cast<accscalar_t>(1) - w1lambda;
    //
    for (int n = 0; n < batchsize; n++) {
      for (int c = 0; c < channels; ++c) {
        const accscalar_t val = t0lambda *
                (h0lambda *
                     (w0lambda * idata[n][c][t1][h1][w1] +
                      w1lambda * idata[n][c][t1][h1][w1 + w1p]) +
                 h1lambda *
                     (w0lambda * idata[n][c][t1][h1 + h1p][w1] +
                      w1lambda * idata[n][c][t1][h1 + h1p][w1 + w1p])) +
            t1lambda *
                (h0lambda *
                     (w0lambda * idata[n][c][t1 + t1p][h1][w1] +
                      w1lambda * idata[n][c][t1 + t1p][h1][w1 + w1p]) +
                 h1lambda *
                     (w0lambda * idata[n][c][t1 + t1p][h1 + h1p][w1] +
                      w1lambda * idata[n][c][t1 + t1p][h1 + h1p][w1 + w1p]));
        odata[n][c][t2][h2][w2] = static_cast<scalar_t>(val);
      }
    }
  }
}

// Backward (adjoint) operation 1 <- 2 (accumulates)
template <typename scalar_t, typename accscalar_t>
C10_LAUNCH_BOUNDS_1(1024)
__global__ void upsample_trilinear3d_backward_out_frame(
    const int n,
    const accscalar_t rdepth,
    const accscalar_t rheight,
    const accscalar_t rwidth,
    const bool align_corners,
    PackedTensorAccessor64<scalar_t, 5> idata,
    const PackedTensorAccessor64<scalar_t, 5> odata,
    scalar_t* idata_ptr_) {
  int index = threadIdx.x + blockIdx.x * blockDim.x;

  const int batchsize = idata.size(0);
  const int channels = idata.size(1);
  const int depth1 = idata.size(2);
  const int height1 = idata.size(3);
  const int width1 = idata.size(4);
  const int depth2 = odata.size(2);
  const int height2 = odata.size(3);
  const int width2 = odata.size(4);

  const size_t i_numel = batchsize * channels * depth1 * height1 * width1;

  if (index < n) {
    const int w2 = (index % (height2 * width2)) % width2; // 0:width2-1
    const int h2 = (index % (height2 * width2)) / width2; // 0:height2-1
    const int t2 = index / (height2 * width2); // 0:depth2-1
    // special case: just copy
    if (depth1 == depth2 && height1 == height2 && width1 == width2) {
      const int t1 = t2;
      const int h1 = h2;
      const int w1 = w2;

      for (int n = 0; n < batchsize; n++) {
        for (int c = 0; c < channels; ++c) {
          const scalar_t val = odata[n][c][t1][h1][w1];
          idata[n][c][t2][h2][w2] = val;
        }
      }
      return;
    }
    //
    const accscalar_t t1r = area_pixel_compute_source_index<accscalar_t>(
        rdepth, t2, align_corners, /*cubic=*/false);
    const int t1 = t1r;
    const int t1p = (t1 < depth1 - 1) ? 1 : 0;
    const accscalar_t t1lambda = t1r - t1;
    const accscalar_t t0lambda = static_cast<accscalar_t>(1) - t1lambda;
    //
    const accscalar_t h1r = area_pixel_compute_source_index<accscalar_t>(
        rheight, h2, align_corners, /*cubic=*/false);
    const int h1 = h1r;
    const int h1p = (h1 < height1 - 1) ? 1 : 0;
    const accscalar_t h1lambda = h1r - h1;
    const accscalar_t h0lambda = static_cast<accscalar_t>(1) - h1lambda;
    //
    const accscalar_t w1r = area_pixel_compute_source_index<accscalar_t>(
        rwidth, w2, align_corners, /*cubic=*/false);
    const int w1 = w1r;
    const int w1p = (w1 < width1 - 1) ? 1 : 0;
    const accscalar_t w1lambda = w1r - w1;
    const accscalar_t w0lambda = static_cast<accscalar_t>(1) - w1lambda;
    //
    for (int n = 0; n < batchsize; n++) {
      for (int c = 0; c < channels; ++c) {
        scalar_t* idata_ptr = idata_ptr_ + c * depth1 * height1 * width1;
        const scalar_t d2val = odata[n][c][t2][h2][w2];
        fastAtomicAdd(
          idata_ptr,
          idx_3d(depth1, height1, width1, t1, h1, w1),
          i_numel,
          static_cast<scalar_t>(t0lambda * h0lambda * w0lambda * d2val),
          true);
        fastAtomicAdd(
          idata_ptr,
          idx_3d(depth1, height1, width1, t1, h1, w1 + w1p),
          i_numel,
          static_cast<scalar_t>(t0lambda * h0lambda * w1lambda * d2val),
          true);
        fastAtomicAdd(
          idata_ptr,
          idx_3d(depth1, height1, width1, t1, h1 + h1p, w1),
          i_numel,
          static_cast<scalar_t>(t0lambda * h1lambda * w0lambda * d2val),
          true);
        fastAtomicAdd(
          idata_ptr,
          idx_3d(depth1, height1, width1, t1, h1 + h1p, w1 + w1p),
          i_numel,
          static_cast<scalar_t>(t0lambda * h1lambda * w1lambda * d2val),
          true);
        fastAtomicAdd(
          idata_ptr,
          idx_3d(depth1, height1, width1, t1 + t1p, h1, w1),
          i_numel,
          static_cast<scalar_t>(t1lambda * h0lambda * w0lambda * d2val),
          true);
        fastAtomicAdd(
          idata_ptr,
          idx_3d(depth1, height1, width1, t1 + t1p, h1, w1 + w1p),
          i_numel,
          static_cast<scalar_t>(t1lambda * h0lambda * w1lambda * d2val),
          true);
        fastAtomicAdd(
          idata_ptr,
          idx_3d(depth1, height1, width1, t1 + t1p, h1 + h1p, w1),
          i_numel,
          static_cast<scalar_t>(t1lambda * h1lambda * w0lambda * d2val),
          true);
        fastAtomicAdd(
          idata_ptr,
          idx_3d(depth1, height1, width1, t1 + t1p, h1 + h1p, w1 + w1p),
          i_numel,
          static_cast<scalar_t>(t1lambda * h1lambda * w1lambda * d2val),
          true);
      }
    }
  }
}

static void upsample_trilinear3d_out_cuda_template(
    const Tensor& output,
    const Tensor& input,
    IntArrayRef output_size,
    bool align_corners,
    c10::optional<double> scales_d,
    c10::optional<double> scales_h,
    c10::optional<double> scales_w) {
  TensorArg input_arg{input, "input", 1}, output_arg{output, "output", 2};
  checkAllSameGPU("upsample_trilinear3d_out_cuda", {input_arg, output_arg});

  int output_depth = output_size[0];
  int output_height = output_size[1];
  int output_width = output_size[2];

  int nbatch = input.size(0);
  int channels = input.size(1);
  int input_depth = input.size(2);
  int input_height = input.size(3);
  int input_width = input.size(4);

<<<<<<< HEAD
  upsample_3d_shape_check(
      input,
      Tensor(),
      nbatch,
      channels,
      input_depth,
      input_height,
      input_width,
      output_depth,
      output_height,
      output_width);

  output.resize_({input.size(0),
                  input.size(1),
                  output_depth,
                  output_height,
                  output_width});
  output.zero_();

  AT_ASSERT(
      input_depth > 0 && input_height > 0 && input_width > 0 &&
      output_depth > 0 && output_height > 0 && output_width > 0);

=======
>>>>>>> 973e306c
  const int num_kernels = output_depth * output_height * output_width;
  const int num_threads = std::min(
      at::cuda::getCurrentDeviceProperties()->maxThreadsPerBlock, 1024);
  cudaStream_t stream = at::cuda::getCurrentCUDAStream();

  AT_DISPATCH_FLOATING_TYPES_AND_HALF(
      input.scalar_type(), "upsample_trilinear3d_out_frame", [&] {
        using accscalar_t = at::acc_type<scalar_t, true>;

        auto idata = input.packed_accessor64<scalar_t, 5>();
        auto odata = output.packed_accessor64<scalar_t, 5>();

        const accscalar_t rdepth = area_pixel_compute_scale<accscalar_t>(
            input_depth, output_depth, align_corners, scales_d);
        const accscalar_t rheight = area_pixel_compute_scale<accscalar_t>(
            input_height, output_height, align_corners, scales_h);
        const accscalar_t rwidth = area_pixel_compute_scale<accscalar_t>(
            input_width, output_width, align_corners, scales_w);

        upsample_trilinear3d_out_frame<scalar_t, accscalar_t>
            <<<cuda::ATenCeilDiv(num_kernels, num_threads),
               num_threads,
               0,
               stream>>>(
                num_kernels,
                rdepth,
                rheight,
                rwidth,
                align_corners,
                idata,
                odata);
        C10_CUDA_KERNEL_LAUNCH_CHECK();
      });
}

static void upsample_trilinear3d_backward_out_cuda_template(
    const Tensor& grad_input,
    const Tensor& grad_output_,
    IntArrayRef output_size,
    IntArrayRef input_size,
    bool align_corners,
    c10::optional<double> scales_d,
    c10::optional<double> scales_h,
    c10::optional<double> scales_w) {
  TensorArg grad_input_arg{grad_input, "grad_input", 1},
      grad_output_arg{grad_output_, "grad_output_", 2};
  checkAllSameGPU(
      "upsample_trilinear3d_backward_out_cuda",
      {grad_output_arg, grad_input_arg});

  int output_depth = output_size[0];
  int output_height = output_size[1];
  int output_width = output_size[2];

  int nbatch = input_size[0];
  int channels = input_size[1];
  int input_depth = input_size[2];
  int input_height = input_size[3];
  int input_width = input_size[4];

  Tensor grad_output = grad_output_.contiguous();

  // A contiguous tensor is required for the kernel launch config
  grad_input.contiguous();
  // Numbers are added atomically to grad_input tensor from multiple threads,
  // so it has to be initialized to zero.
  grad_input.zero_();

  const int num_kernels = output_depth * output_height * output_width;
  const int num_threads = std::min(
      at::cuda::getCurrentDeviceProperties()->maxThreadsPerBlock, 1024);
  cudaStream_t stream = at::cuda::getCurrentCUDAStream();

  AT_DISPATCH_FLOATING_TYPES_AND_HALF(
      grad_output.scalar_type(),
      "upsample_trilinear3d_backward_out_frame",
      [&] {
        using accscalar_t = at::acc_type<scalar_t, true>;

        auto idata = grad_input.packed_accessor64<scalar_t, 5>();
        auto odata = grad_output.packed_accessor64<scalar_t, 5>();
        scalar_t* idata_ptr = grad_input.data_ptr<scalar_t>();

        const accscalar_t rdepth = area_pixel_compute_scale<accscalar_t>(
            input_depth, output_depth, align_corners, scales_d);
        const accscalar_t rheight = area_pixel_compute_scale<accscalar_t>(
            input_height, output_height, align_corners, scales_h);
        const accscalar_t rwidth = area_pixel_compute_scale<accscalar_t>(
            input_width, output_width, align_corners, scales_w);

        upsample_trilinear3d_backward_out_frame<scalar_t, accscalar_t>
            <<<cuda::ATenCeilDiv(num_kernels, num_threads),
               num_threads,
               0,
               stream>>>(
                num_kernels,
                rdepth,
                rheight,
                rwidth,
                align_corners,
                idata,
                odata,
                idata_ptr);
        C10_CUDA_KERNEL_LAUNCH_CHECK();
      });
}

} // namespace

TORCH_IMPL_FUNC(upsample_trilinear3d_out_cuda) (
    const Tensor& input,
    IntArrayRef output_size,
    bool align_corners,
    c10::optional<double> scales_d,
    c10::optional<double> scales_h,
    c10::optional<double> scales_w,
    const Tensor& output) {
  upsample_trilinear3d_out_cuda_template(output, input, output_size, align_corners, scales_d, scales_h, scales_w);
}

TORCH_IMPL_FUNC(upsample_trilinear3d_backward_out_cuda) (
    const Tensor& grad_output,
    IntArrayRef output_size,
    IntArrayRef input_size,
    bool align_corners,
    c10::optional<double> scales_d,
    c10::optional<double> scales_h,
    c10::optional<double> scales_w,
    const Tensor& grad_input) {
  // See Note [Writing Nondeterministic Operations]
  // Nondeterministic because of atomicAdd usage
  globalContext().alertNotDeterministic("upsample_trilinear3d_backward_out_cuda");
  upsample_trilinear3d_backward_out_cuda_template(
      grad_input, grad_output, output_size, input_size, align_corners, scales_d, scales_h, scales_w);
}

} // namespace native
} // namespace at<|MERGE_RESOLUTION|>--- conflicted
+++ resolved
@@ -252,32 +252,6 @@
   int input_height = input.size(3);
   int input_width = input.size(4);
 
-<<<<<<< HEAD
-  upsample_3d_shape_check(
-      input,
-      Tensor(),
-      nbatch,
-      channels,
-      input_depth,
-      input_height,
-      input_width,
-      output_depth,
-      output_height,
-      output_width);
-
-  output.resize_({input.size(0),
-                  input.size(1),
-                  output_depth,
-                  output_height,
-                  output_width});
-  output.zero_();
-
-  AT_ASSERT(
-      input_depth > 0 && input_height > 0 && input_width > 0 &&
-      output_depth > 0 && output_height > 0 && output_width > 0);
-
-=======
->>>>>>> 973e306c
   const int num_kernels = output_depth * output_height * output_width;
   const int num_threads = std::min(
       at::cuda::getCurrentDeviceProperties()->maxThreadsPerBlock, 1024);
