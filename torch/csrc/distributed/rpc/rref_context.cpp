--- conflicted
+++ resolved
@@ -119,13 +119,7 @@
   }
 }
 
-<<<<<<< HEAD
-c10::intrusive_ptr<UserRRef> RRefContext::createUserRRef(
-    worker_id_t ownerId,
-    const TypePtr& type) {
-=======
 c10::intrusive_ptr<UserRRef> RRefContext::createUserRRef(worker_id_t ownerId, const TypePtr& type) {
->>>>>>> 1f720300
   TORCH_CHECK(ownerId != getWorkerId(), "Cannot create UserRRef on owner.");
   // Explicitly creating rrefId before forkId to make sure the order is
   // deterministic, as the argument evaluation order is system and compiler
@@ -199,44 +193,25 @@
     //
     // NB: cannot use make_shared here as the constructor of OwnerRRef is
     // private.
-<<<<<<< HEAD
-    auto rref = c10::make_intrusive<OwnerRRef>(getWorkerId(), rrefId, type);
-=======
     auto rref =
         c10::make_intrusive<OwnerRRef>(getWorkerId(), rrefId, type);
->>>>>>> 1f720300
     owners_[rref->rrefId()] = rref;
     ownerCV_.notify_all();
     return rref;
   } else {
     // Scenario (2) retrieving an existing RRef
-<<<<<<< HEAD
-    auto ownerRRef =
-        c10::static_intrusive_pointer_cast<OwnerRRef>(iter->second);
-=======
     auto ownerRRef = c10::static_intrusive_pointer_cast<OwnerRRef>(iter->second);
->>>>>>> 1f720300
     TORCH_INTERNAL_ASSERT(ownerRRef->type() == type);
     return ownerRRef;
   }
 }
 
-<<<<<<< HEAD
-c10::intrusive_ptr<OwnerRRef> RRefContext::createOwnerRRef(
-    const TypePtr& type) {
-=======
 c10::intrusive_ptr<OwnerRRef> RRefContext::createOwnerRRef(const TypePtr& type) {
->>>>>>> 1f720300
   // Don't add this OnwerRRef to the owners_ map yet, otherwise
   // it will never be removed from there. Instead, only add it to the
   // map in prepareChildFork, in case this local RRef is being passed
   // to another worker.
-<<<<<<< HEAD
-  return c10::make_intrusive<OwnerRRef>(
-      getWorkerId(), genGloballyUniqueId(), type);
-=======
   return c10::make_intrusive<OwnerRRef>(getWorkerId(), genGloballyUniqueId(), type);
->>>>>>> 1f720300
 }
 
 c10::intrusive_ptr<OwnerRRef> RRefContext::getOwnerRRef(const RRefId& rrefId) {
@@ -252,12 +227,7 @@
   }
 }
 
-<<<<<<< HEAD
-RRefForkData RRefContext::prepareChildFork(
-    const c10::intrusive_ptr<RRef>& rref) {
-=======
 RRefForkData RRefContext::prepareChildFork(const c10::intrusive_ptr<RRef>& rref) {
->>>>>>> 1f720300
   auto rrefForkData = rref->fork();
   if (rref->isOwner()) {
     // Note [Early Fork Registration]
