--- conflicted
+++ resolved
@@ -567,9 +567,6 @@
         throw py::cast_error(
             c10::str("Cannot cast ", py::str(obj), " to ", type->python_str()));
       }
-<<<<<<< HEAD
-    } break;
-=======
     }
     case TypeKind::RRefType: {
 #ifdef USE_DISTRIBUTED
@@ -577,13 +574,7 @@
 #else
       AT_ERROR("RRef is only supported with the distributed package");
 #endif
-    }
-    case TypeKind::GeneratorType:
-    case TypeKind::VarType:
-    case TypeKind::FutureType:
-    case TypeKind::QSchemeType:
-      break;
->>>>>>> 2f58da55
+    } break;
     case TypeKind::PyObjectType:
       // convert a py::handle to the IValue that holds the py::object
       return c10::ivalue::ConcretePyObjectHolder::create(obj.cast<py::object>());
