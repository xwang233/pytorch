--- conflicted
+++ resolved
@@ -28,6 +28,7 @@
     initialize_pg,
     wait_until_node_failure,
     wait_until_pending_users_flushed,
+    set_pg_timeout_for_testing,
 )
 from torch.testing._internal.distributed.rpc.rpc_agent_test_fixture import (
     RpcAgentTestFixture,
@@ -1711,8 +1712,9 @@
             wait_for_value_future()
             # Ensure that we have the attribute on this module. Otherwise, the test could fail due to a caller-side pickling error.
             self.assertTrue(hasattr(this_module, "foo_add"))
-<<<<<<< HEAD
-            with self.assertRaisesRegex(Exception, "AttributeError"):
+            with self.assertRaisesRegex(
+                AttributeError, "RPC pickler does not serialize"
+            ):
                 rpc.rpc_sync(callee_worker, foo_add, args=())
 
     @requires_process_group_agent("PROCESS_GROUP rpc backend specific test, skip")
@@ -1721,10 +1723,10 @@
         # exception instead of just crashing.
 
         # Set a small process group timeout on node 1.
-        rank_1_pg_timeout = 1
-        pg_sleep_interval = rank_1_pg_timeout * 3
-        if self.rank == 1:
-            set_process_group_timeout_for_testing(timeout_seconds=rank_1_pg_timeout)
+        rank_1_pg_timeout = timedelta(seconds=1)
+        pg_sleep_interval = rank_1_pg_timeout.seconds * 6
+        # if self.rank == 1:
+            # set_process_group_timeout_for_testing(timeout_seconds=rank_1_pg_timeout)
         rpc.init_rpc(
             name="worker%d" % self.rank,
             backend=rpc.backend_registry.BackendType[
@@ -1734,7 +1736,12 @@
             world_size=self.world_size,
             rpc_backend_options=self.rpc_backend_options,
         )
-
+        # Barrier for all init to complete, so that we can set
+        initialize_pg(self.init_method, self.rank, self.world_size)
+        dist.barrier()
+        # after init, set a short timeout for rank 1. We can't set this during initialization or else we may see timeouts while initializing the process group.
+        if self.rank == 1:
+            set_pg_timeout_for_testing(rank_1_pg_timeout)
         if self.rank != 0 and self.rank != 1:
             rpc.shutdown(graceful=False)
         else:
@@ -1745,24 +1752,28 @@
                 # Hack: Can't call wait_until_node_failure() on self rank.
                 time.sleep(pg_sleep_interval)
                 # 1 should not be able to send RPCs.
-                with self.assertRaisesRegex(
-                    RuntimeError, "Application timeout caused pair closure"
-                ):
-                    rpc.rpc_async("worker0", torch.add, args=(1, 1)).wait()
+                with self.assertRaises(RuntimeError):
+                    ret = rpc.rpc_async("worker0", torch.add, args=(1,1)).wait()
+                # with self.assertRaisesRegex(
+                #     RuntimeError, "Timed out waiting"
+                # ):
+                #     rpc.rpc_async("worker0", torch.add, args=(1, 1)).wait()
             else:
+                # perform a bunch of RPCs, then wait for node 1 to die.
+                futs = []
+                for i in range(4):
+                    futs.append(rpc.rpc_async("worker1", torch.add, args=(1, 1)))
+                for fut in futs:
+                    fut.wait()
+                # Now wait for the node to fail.
                 wait_until_node_failure(
                     rank=1, sleep_duration=pg_sleep_interval, backoff=1.5
                 )
-                # Node 1 should not be accessible.
-                with self.assertRaisesRegex(
-                    RuntimeError,
-                    "Encountered exception in ProcessGroupAgent::enqueueSend",
-                ):
-                    rpc.rpc_async("worker1", torch.add, args=(1, 1)).wait()
-            rpc.shutdown(graceful=False)
-=======
-            with self.assertRaisesRegex(
-                AttributeError, "RPC pickler does not serialize"
-            ):
-                rpc.rpc_sync(callee_worker, foo_add, args=())
->>>>>>> df1d68d5
+                # # Node 1 should not be accessible.
+                # with self.assertRaisesRegex(
+                #     RuntimeError,
+                #     "Encountered exception in ProcessGroupAgent::enqueueSend",
+                # ):
+                #     rpc.rpc_async("worker1", torch.add, args=(1, 1)).wait()
+                pass
+            rpc.shutdown(graceful=False)